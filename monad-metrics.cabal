name:                monad-metrics
<<<<<<< HEAD
version:             0.1.1.0
=======
version:             0.2.0.0
>>>>>>> 99acff87
synopsis:            A convenient wrapper around EKG metrics
description:         A convenient wrapper for collecting application metrics. Please see the README.md for more information.
homepage:            https://github.com/sellerlabs/monad-metrics#readme
license:             MIT
license-file:        LICENSE
author:              Matthew Parsons
maintainer:          matt@sellerlabs.com
copyright:           2017 Seller Labs, 2016 Taylor Fausak
category:            Web
build-type:          Simple
extra-source-files:  README.md
cabal-version:       >=1.10

library
  hs-source-dirs:      src
  exposed-modules:     Control.Monad.Metrics
                     , Control.Monad.Metrics.Internal
  build-depends:       base                 >= 4.8     && < 5
                     , clock                >= 0.3     && < 0.8
                     , ekg-core             >= 0.1.0.1 && < 0.2
                     , exceptions   >= 0.6     && < 0.9
                     , hashable             >= 1.2     && < 1.3
                     , microlens            >= 0.2     && < 0.5
                     , mtl                  >= 2       && < 2.3
                     , text                               < 1.3
                     , transformers         >= 0.3     && < 0.6
                     , unordered-containers >= 0.2     && < 0.3
  default-language:    Haskell2010
  ghc-options:         -Wall -Werror

test-suite monad-metrics-test
  type:                exitcode-stdio-1.0
  hs-source-dirs:      test
  main-is:             Spec.hs
  build-depends:       base             >= 4.8 && <= 5.0
                     , monad-metrics
  ghc-options:         -threaded -rtsopts -with-rtsopts=-N
  default-language:    Haskell2010

source-repository head
  type:     git
  location: https://github.com/sellerlabs/monad-metrics<|MERGE_RESOLUTION|>--- conflicted
+++ resolved
@@ -1,9 +1,5 @@
 name:                monad-metrics
-<<<<<<< HEAD
-version:             0.1.1.0
-=======
 version:             0.2.0.0
->>>>>>> 99acff87
 synopsis:            A convenient wrapper around EKG metrics
 description:         A convenient wrapper for collecting application metrics. Please see the README.md for more information.
 homepage:            https://github.com/sellerlabs/monad-metrics#readme
